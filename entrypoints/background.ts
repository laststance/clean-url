/**
 * Clean URL Extension - Background Service Worker
 * Handles badge updates, tab monitoring, and extension lifecycle
 */

// @ts-ignore - WXT global import issue
declare const defineBackground: any;
<<<<<<< HEAD
import { analyzeUrl, cleanUrl } from '../utils/clean-url-logic';
=======
import { cleanUrl, analyzeUrl, type CleanUrlResult, type AnalyzeUrlResult } from '../utils/clean-url-logic';
import { BADGE } from '../utils/config';
>>>>>>> d639dc92

export default defineBackground({
  main: () => {
    console.log('Clean URL background service worker initialized');

    // Setup context menus on installation
    setupContextMenus();

    // Extension installation/startup
    chrome.runtime.onInstalled.addListener((details) => {
      handleInstallation(details);
    });

    chrome.runtime.onStartup.addListener(() => {
      handleStartup();
    });

    // Tab updates - monitor URL changes
    chrome.tabs.onUpdated.addListener((tabId, changeInfo, tab) => {
      handleTabUpdate(tabId, changeInfo, tab);
    });

    // Tab activation - update badge when switching tabs
    chrome.tabs.onActivated.addListener((activeInfo) => {
      handleTabActivation(activeInfo);
    });

    // Action click - optional fallback if popup fails
    chrome.action.onClicked.addListener((tab) => {
      handleActionClick(tab);
    });

    // Context menu clicks
    chrome.contextMenus.onClicked.addListener((info, tab) => {
      handleContextMenuClick(info, tab);
    });

    // Message handling for communication with popup/content scripts
    chrome.runtime.onMessage.addListener((request, sender, sendResponse) => {
      if (request.action === 'getTrackingCount') {
        const count = getTrackingParamCount(request.url);
        sendResponse({ count });
      } else if (request.action === 'cleanUrl') {
        const result = cleanUrl(request.url);
        sendResponse(result);
      }

      return true; // Keep message channel open for async response
    });
  }
});

function setupContextMenus() {
  try {
    // Remove existing context menus first (in case of reload)
    chrome.contextMenus.removeAll(() => {
      // Create new context menus
      chrome.contextMenus.create({
        id: 'clean-current-url',
        title: 'Clean current URL',
        contexts: ['page'],
        documentUrlPatterns: ['http://*/*', 'https://*/*']
      });

      chrome.contextMenus.create({
        id: 'clean-link-url',
        title: 'Clean this link',
        contexts: ['link'],
        targetUrlPatterns: ['http://*/*', 'https://*/*']
      });
    });
  } catch (error) {
    console.error('Error setting up context menus:', error);
  }
}

function handleInstallation(details: chrome.runtime.InstalledDetails) {
  console.log('Clean URL extension installed:', details.reason);

  if (details.reason === 'install') {
    // First installation
    showWelcomeNotification();
  } else if (details.reason === 'update') {
    // Extension updated
    console.log('Extension updated from version:', details.previousVersion);
  }

  // Initialize badge for all tabs
  updateAllTabBadges();
}

function handleStartup() {
  console.log('Clean URL extension started');
  updateAllTabBadges();
}

async function handleTabUpdate(
  tabId: number,
  changeInfo: chrome.tabs.TabChangeInfo,
  tab: chrome.tabs.Tab
) {
  // Only process when URL changes and is complete
  if (changeInfo.status === 'complete' && tab.url) {
    await updateTabBadge(tabId, tab.url);
  }
}

async function handleTabActivation(activeInfo: chrome.tabs.TabActiveInfo) {
  try {
    const tab = await chrome.tabs.get(activeInfo.tabId);
    if (tab.url) {
      await updateTabBadge(activeInfo.tabId, tab.url);
    }
  } catch (error) {
    console.error('Error handling tab activation:', error);
  }
}

async function handleActionClick(tab: chrome.tabs.Tab) {
  // Fallback: if popup doesn't open, try to clean URL directly
  console.log('Action clicked, attempting direct URL cleaning');

  if (tab.url && tab.id) {
    const result = cleanUrl(tab.url);

    if (result.success && result.hasChanges && result.cleanedUrl) {
      try {
        await chrome.tabs.update(tab.id, { url: result.cleanedUrl });
        showNotification(
          'URL Cleaned!',
          `Removed ${result.removedCount} tracking parameters`
        );
      } catch (error) {
        console.error('Error applying cleaned URL:', error);
      }
    } else {
      showNotification(
        'Clean URL',
        'No tracking parameters found in this URL'
      );
    }
  }
}

async function handleContextMenuClick(
  info: chrome.contextMenus.OnClickData,
  tab?: chrome.tabs.Tab
) {
  let urlToClean = '';

  if (info.menuItemId === 'clean-current-url' && tab?.url) {
    urlToClean = tab.url;
  } else if (info.menuItemId === 'clean-link-url' && info.linkUrl) {
    urlToClean = info.linkUrl;
  }

  if (urlToClean && tab) {
    await cleanUrlFromContext(urlToClean, tab);
  }
}

async function cleanUrlFromContext(url: string, _tab: chrome.tabs.Tab) {
  const result = cleanUrl(url);

  if (result.success && result.hasChanges && result.cleanedUrl) {
    try {
      // Copy cleaned URL to clipboard (via storage for popup to access)
      await copyToClipboard(result.cleanedUrl);

      showNotification(
        'URL Cleaned & Copied!',
        `Removed ${result.removedCount} tracking parameters. Cleaned URL copied to clipboard.`
      );
    } catch (error) {
      console.error('Error handling context menu clean:', error);
      showNotification(
        'Error',
        'Failed to clean URL'
      );
    }
  } else {
    showNotification(
      'Clean URL',
      'No tracking parameters found in this URL'
    );
  }
}

async function updateTabBadge(tabId: number, url: string) {
  if (!url || (!url.startsWith('http://') && !url.startsWith('https://'))) {
    // Clear badge for non-web pages
    await setBadge(tabId, '');
    return;
  }

  try {
    const result = analyzeUrl(url);

    if (result.success && result.removedCount > 0) {
      const badgeText = result.removedCount > BADGE.MAX_COUNT ? '99+' : result.removedCount.toString();
      await setBadge(tabId, badgeText, BADGE.TRACKING_COLOR); // Red background for tracking parameters
    } else {
      await setBadge(tabId, ''); // Clear badge if no tracking parameters
    }
  } catch (error) {
    console.error('Error updating tab badge:', error);
    await setBadge(tabId, '');
  }
}

async function updateAllTabBadges() {
  try {
    const tabs = await chrome.tabs.query({});

    for (const tab of tabs) {
      if (tab.url && tab.id) {
        await updateTabBadge(tab.id, tab.url);
      }
    }
  } catch (error) {
    console.error('Error updating all tab badges:', error);
  }
}

async function setBadge(tabId: number, text: string, backgroundColor: string = BADGE.DEFAULT_COLOR) {
  try {
    await chrome.action.setBadgeText({
      text,
      tabId
    });

    if (text) {
      await chrome.action.setBadgeBackgroundColor({
        color: backgroundColor,
        tabId
      });
    }
  } catch (error) {
    console.error('Error setting badge:', error);
  }
}

function showWelcomeNotification() {
  showNotification(
    'Clean URL Extension Installed!',
    'Click the extension icon to remove tracking parameters from URLs. Your privacy is protected.'
  );
}

function showNotification(title: string, message: string) {
  // Note: Chrome extensions need the "notifications" permission to show notifications
  // For now, we'll just log to console. Add notifications permission to manifest if needed.
  console.log(`Notification: ${title} - ${message}`);

  // Uncomment below if you add "notifications" permission to manifest.json
  /*
  chrome.notifications.create({
    type: 'basic',
    iconUrl: 'icon-48.png',
    title: title,
    message: message
  });
  */
}

async function copyToClipboard(text: string) {
  // Service workers can't directly access clipboard API
  // We'll store it in chrome.storage for the popup to access
  try {
    await chrome.storage.local.set({
      'cleanedUrlForClipboard': text,
      'clipboardTimestamp': Date.now()
    });
  } catch (error) {
    console.error('Error storing cleaned URL:', error);
  }
}

// Utility method to get tracking parameter count for a URL
function getTrackingParamCount(url: string): number {
  try {
    const result = analyzeUrl(url);
    return result.success ? result.removedCount : 0;
  } catch (error) {
    console.error('Error getting tracking param count:', error);
    return 0;
  }
}<|MERGE_RESOLUTION|>--- conflicted
+++ resolved
@@ -5,12 +5,8 @@
 
 // @ts-ignore - WXT global import issue
 declare const defineBackground: any;
-<<<<<<< HEAD
-import { analyzeUrl, cleanUrl } from '../utils/clean-url-logic';
-=======
-import { cleanUrl, analyzeUrl, type CleanUrlResult, type AnalyzeUrlResult } from '../utils/clean-url-logic';
+import { cleanUrl, analyzeUrl } from '../utils/clean-url-logic';
 import { BADGE } from '../utils/config';
->>>>>>> d639dc92
 
 export default defineBackground({
   main: () => {
